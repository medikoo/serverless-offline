--- conflicted
+++ resolved
@@ -6,15 +6,9 @@
   "scripts": {
     "test": "mocha ./test/*",
     "test-only": "mocha ",
-<<<<<<< HEAD
-    "start": "sls offline --useWebsocket",
-    "deploy-aws": "../scripts/deploy_to_aws.sh",
-    "deploy-offline": "../scripts/deploy_to_offline.sh"
-=======
     "start": "sls offline",
     "deploy-aws": "./scripts/deploy_to_aws.sh",
     "deploy-offline": "./scripts/deploy_to_offline.sh"
->>>>>>> c0bea4c5
   },
   "author": "",
   "license": "MIT",
