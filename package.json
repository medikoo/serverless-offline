{
  "name": "serverless-offline",
  "version": "5.5.1",
  "description": "Emulate AWS λ and API Gateway locally when developing your Serverless project",
  "license": "MIT",
  "main": "src/index.js",
  "scripts": {
    "test": "mocha test",
    "lint": "eslint .",
    "list-contributors": "echo 'clone https://github.com/mgechev/github-contributors-list.git first, then run npm install' && cd ../github-contributors-list && node bin/githubcontrib --owner dherault --repo serverless-offline --sortBy contributions --showlogin true --sortOrder desc > contributors.md"
  },
  "repository": {
    "type": "git",
    "url": "git+https://github.com/dherault/serverless-offline.git"
  },
  "bugs": {
    "url": "https://github.com/dherault/serverless-offline/issues"
  },
  "homepage": "https://github.com/dherault/serverless-offline",
  "keywords": [
    "serverless",
    "serverless framework",
    "serverless offline",
    "serverless plugin",
    "serverless local",
    "amazon web services",
    "aws",
    "lambda",
    "websocket",
    "api gateway"
  ],
  "files": [
    "src",
    "package.json",
    "LICENSE",
    "README.md"
  ],
  "author": "David Hérault <dherault@gmail.com> (https://github.com/dherault)",
  "maintainers": [
    "Daniel Cottone <daniel.cottone@gmail.com> (https://github.com/daniel-cottone)",
    "Bilal Soylu (https://github.com/Bilal-S)",
    "Leonardo Alifraco (https://github.com/leonardoalifraco)",
    "Michael Staub (https://github.com/mikestaub)"
  ],
  "contributors": [
    "Adam Sweeting (https://github.com/adamelliottsweeting)",
    "Adrien (https://github.com/AdrienGiboire)",
    "Al Pal (https://github.com/againer)",
    "Alex Blythe (https://github.com/ablythe)",
    "allenhartwig (https://github.com/allenhartwig)",
    "Andre Rabold (https://github.com/arabold)",
    "Andrei Popovici (https://github.com/andreipopovici)",
    "Anthony Liatsis (https://github.com/aliatsis)",
    "Austen (https://github.com/ac360)",
    "Austin Payne (https://github.com/austin-payne)",
    "Ayush Gupta (https://github.com/AyushG3112)",
    "Ben Cooling (https://github.com/bencooling)",
    "Brandon Evans (https://github.com/BrandonE)",
    "Cameron Cooper (https://github.com/cameroncooper)",
    "Chris Trevino (https://github.com/darthtrevino)",
    "Chris Watson (https://github.com/c24w)",
    "Christoph Gysin (https://github.com/christophgysin)",
    "Daniel Parker (https://github.com/rlgod)",
    "Dave Sole (https://github.com/dsole)",
    "David Bunker (https://github.com/dbunker)",
    "demetriusnunes (https://github.com/demetriusnunes)",
    "DJCrabhat (https://github.com/djcrabhat)",
    "Domas Lasauskas (https://github.com/domaslasauskas)",
    "Echo Nolan (https://github.com/enolan)",
    "Egor Kislitsyn (https://github.com/minibikini)",
    "Elliott Spira (https://github.com/em0ney)",
    "Ethan Moistner (https://github.com/emmoistner)",
    "Francisco Guimarães (https://github.com/franciscocpg)",
    "Gabriel Verdi (https://github.com/ansraliant)",
    "Garun Vagidov (https://github.com/garunski)",
    "Gert Jansen van Rensburg (https://github.com/gertjvr)",
    "Guillaume Carbonneau (https://github.com/guillaume)",
    "György Balássy (https://github.com/balassy)",
    "Jarda Snajdr (https://github.com/jsnajdr)",
    "Jeff Hall (https://github.com/electrikdevelopment)",
    "jgilbert01 (https://github.com/jgilbert01)",
    "John McKim (https://github.com/johncmckim)",
    "Jonas De Kegel (https://github.com/jlsjonas)",
    "Joost Farla (https://github.com/joostfarla)",
    "Joubert RedRat (https://github.com/joubertredrat)",
    "Juanjo Diaz (https://github.com/juanjoDiaz)",
    "Kaj Wiklund (https://github.com/kajwiklund)",
    "Kiryl Yermakou (https://github.com/rma4ok)",
    "Leonardo Alifraco (https://github.com/lalifraco-devspark)",
    "Luke Chavers (https://github.com/vmadman)",
    "Marc Campbell (https://github.com/marccampbell)",
    "Marco Lüthy (https://github.com/adieuadieu)",
    "Mark Tse (https://github.com/neverendingqs)",
    "Martin Micunda (https://github.com/martinmicunda)",
    "Matt Hodgson (https://github.com/mhodgson)",
    "Matt Jonker (https://github.com/msjonker)",
    "Melvin Vermeer (https://github.com/melvinvermeer)",
    "Michael MacDonald (https://github.com/mjmac)",
    "Miso (Mike) Zmiric (https://github.com/mzmiric5)",
    "Niall Riordan (https://github.com/njriordan)",
    "Norimitsu Yamashita (https://github.com/nori3tsu)",
    "Oliv (https://github.com/obearn)",
    "Paul Esson (https://github.com/thepont)",
    "Paul Pasmanik (https://github.com/ppasmanik)",
    "Piotr Gasiorowski (https://github.com/WooDzu)",
    "polaris340 (https://github.com/polaris340)",
    "Ramon Emilio Savinon (https://github.com/vaberay)",
    "Rob Brazier (https://github.com/robbrazier)",
    "Russell Schick (https://github.com/rschick)",
    "Ryan Zhang (https://github.com/ryanzyy)",
    "Shaun (https://github.com/starsprung)",
    "Shine Li (https://github.com/shineli)",
    "Stefan Siegl (https://github.com/stesie)",
    "Stewart Gleadow (https://github.com/sgleadow)",
    "Thales Minussi (https://github.com/tminussi)",
    "Thang Minh Vu (https://github.com/ittus)",
    "Trevor Leach (https://github.com/trevor-leach)",
    "Tuan Minh Huynh (https://github.com/tuanmh)",
    "Utku Turunc (https://github.com/utkuturunc)",
    "Vasiliy Solovey (https://github.com/miltador)",
    "Daniel Cottone <daniel.cottone@gmail.com> (https://github.com/daniel-cottone)",
    "Jaryd Carolin (https://github.com/horyd)",
    "Manuel Böhm (https://github.com/boehmers)",
    "Bob Thomas (https://github.com/bob-thomas)",
    "Alessandro Palumbo (https://github.com/apalumbo)",
    "Selcuk Cihan (https://github.com/selcukcihan)",
    "G Roques (https://github.com/gbroques)",
    "Dustin Belliston (https://github.com/dwbelliston)",
    "kobanyan (https://github.com/kobanyan)",
    "Ram Hardy (https://github.com/computerpunc)"
  ],
  "engines": {
    "node": ">=8.12.0"
  },
  "dependencies": {
    "@hapi/boom": "^7.4.2",
    "@hapi/cryptiles": "^4.2.0",
    "@hapi/h2o2": "^8.3.0",
    "@hapi/hapi": "^18.3.1",
    "cuid": "^2.1.6",
    "hapi-plugin-websocket": "^2.1.2",
    "js-string-escape": "^1.0.1",
    "jsonpath-plus": "^0.20.1",
    "jsonschema": "^1.2.4",
    "jsonwebtoken": "^8.5.1",
    "luxon": "^1.16.0",
    "trim-newlines": "^3.0.0",
    "velocityjs": "^1.1.3"
  },
  "devDependencies": {
    "chai": "^4.2.0",
    "eslint": "^6.0.1",
    "eslint-config-dherault": "^1.0.2",
    "mocha": "^6.1.4",
    "npm-check": "^5.9.0",
    "serverless": "^1.46.1",
    "sinon": "^7.3.2"
  },
  "peerDependencies": {
<<<<<<< HEAD
    "serverless": ">= 1.39.0 < 2.0.0"
=======
    "serverless": ">= 1.39.0"
>>>>>>> 364b4c01
  }
}<|MERGE_RESOLUTION|>--- conflicted
+++ resolved
@@ -157,10 +157,6 @@
     "sinon": "^7.3.2"
   },
   "peerDependencies": {
-<<<<<<< HEAD
-    "serverless": ">= 1.39.0 < 2.0.0"
-=======
     "serverless": ">= 1.39.0"
->>>>>>> 364b4c01
   }
 }