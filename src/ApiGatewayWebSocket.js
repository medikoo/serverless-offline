--- conflicted
+++ resolved
@@ -9,12 +9,7 @@
 const debugLog = require('./debugLog');
 const createLambdaContext = require('./createLambdaContext');
 const functionHelper = require('./functionHelper');
-<<<<<<< HEAD
-const { getUniqueId } = require('./utils');
-=======
 const { createUniqueId } = require('./utils');
-const authFunctionNameExtractor = require('./authFunctionNameExtractor');
->>>>>>> c0bea4c5
 const wsHelpers = require('./websocketHelpers');
 
 module.exports = class ApiGatewayWebSocket {
@@ -24,13 +19,8 @@
     this.serverlessLog = serverless.cli.log.bind(serverless.cli);
     this.options = options;
     this.exitCode = 0;
-<<<<<<< HEAD
     this.clients = {};
-    this.wsActions = {};
-=======
-    this.clients = new Map();
     this.actions = {};
->>>>>>> c0bea4c5
     this.websocketsApiRouteSelectionExpression = serverless.service.provider.websocketsApiRouteSelectionExpression || '$request.body.action';
     this.funsWithNoEvent = {};
   }
@@ -103,7 +93,6 @@
 
     this.wsServer.register(hapiPluginWebsocket).catch(err => err && this.serverlessLog(err));
 
-<<<<<<< HEAD
     const doAction = (name, event, doDefaultAction) => {
       return new Promise((resolve, reject) => {
         const handleError = err => {
@@ -114,26 +103,6 @@
         if (!action && doDefaultAction) action = this.wsActions.$default;
         if (!action) {
           resolve();
-=======
-    const doAction = (ws, connectionId, name, event, doDefaultAction) => {
-      const sendError = err => {
-        if (ws.readyState === /* OPEN */1) {
-          ws.send(JSON.stringify({ message:'Internal server error', connectionId, requestId:'1234567890' }));
-        }
-
-        // mimic AWS behaviour (close connection) when the $connect action handler throws
-        if (name === '$connect') {
-          ws.close();
-        }
-
-        debugLog(`Error in handler of action ${action}`, err);
-      };
-
-      let action = this.actions[name];
-
-      if (!action && doDefaultAction) action = this.actions.$default;
-      if (!action) return;
->>>>>>> c0bea4c5
 
           return;
         }
@@ -148,7 +117,6 @@
         };
         const context = createLambdaContext(func, this.service.provider, cb);
 
-<<<<<<< HEAD
         let p = null;
         try {
           p = action.handler(event, context, cb);
@@ -156,16 +124,6 @@
         catch (err) {
           handleError(err);
         }
-=======
-      let p = null;
-
-      try {
-        p = action.handler(event, context, cb);
-      }
-      catch (err) {
-        sendError(err);
-      }
->>>>>>> c0bea4c5
 
         if (p) p.then(() => resolve()).catch(err => handleError(err));
       });
@@ -238,22 +196,13 @@
       method: 'POST',
       path: '/',
       config: {
-<<<<<<< HEAD
         auth: 'connect',
         payload: { output: 'data', parse: true, allow: 'application/json' },
-=======
-        payload: {
-          output: 'data',
-          parse: true,
-          allow: 'application/json',
-        },
->>>>>>> c0bea4c5
         plugins: {
           websocket: {
             only: true,
             initially: false,
             connect: ({ ws, req }) => {
-<<<<<<< HEAD
               const connection = this.clients[req.headers['sec-websocket-key']];
               if (!connection) return;
               debugLog(`connect:${connection.connectionId}`);
@@ -294,38 +243,12 @@
               debugLog(`disconnect:${connection.connectionId}`);
               delete this.clients[connection.connectionId];
               const event = wsHelpers.createDisconnectEvent('$disconnect', 'DISCONNECT', connection, this.options);
-=======
-              const queryStringParameters = parseQuery(req.url);
-              const connection = { connectionId:createUniqueId(), connectionTime:Date.now() };
-
-              debugLog(`connect:${connection.connectionId}`);
-
-              this.clients.set(ws, connection);
-
-              let event = wsHelpers.createConnectEvent('$connect', 'CONNECT', connection, this.options);
-
-              if (Object.keys(queryStringParameters).length > 0) {
-                event = { queryStringParameters, ...event };
-              }
-
-              doAction(ws, connection.connectionId, '$connect', event, false);
-            },
-            disconnect: ({ ws }) => {
-              const connection = this.clients.get(ws);
-
-              debugLog(`disconnect:${connection.connectionId}`);
-
-              this.clients.delete(ws);
-
-              const event = wsHelpers.createDisconnectEvent('$disconnect', 'DISCONNECT', connection);
->>>>>>> c0bea4c5
 
               doAction('$disconnect', event, false);
             },
           },
         },
       },
-<<<<<<< HEAD
 
       handler: async (request, h) => {
         const parseQuery = queryString => {
@@ -347,43 +270,6 @@
         this.clients[connectionId] = connection;
         let event = wsHelpers.createConnectEvent('$connect', 'CONNECT', connection, request.headers, this.options);
         if (Object.keys(queryStringParameters).length > 0) event = { queryStringParameters, ...event };
-=======
-      handler: (request, h) => {
-        const { initially, ws } = request.websocket();
-
-        if (!request.payload || initially) {
-          return h.response().code(204);
-        }
-
-        const connection = this.clients.get(ws);
-        let actionName = null;
-
-        if (this.websocketsApiRouteSelectionExpression.startsWith('$request.body.')) {
-          actionName = request.payload;
-
-          if (typeof actionName === 'object') {
-            this.websocketsApiRouteSelectionExpression
-            .replace('$request.body.', '')
-            .split('.')
-            .forEach(key => {
-              if (actionName) {
-                actionName = actionName[key];
-              }
-            });
-          }
-          else actionName = null;
-        }
-
-        if (typeof actionName !== 'string') {
-          actionName = null;
-        }
-
-        const action = actionName || '$default';
-
-        debugLog(`action:${action} on connection=${connection.connectionId}`);
-
-        const event = wsHelpers.createEvent(action, 'MESSAGE', connection, request.payload);
->>>>>>> c0bea4c5
 
         const status=await doAction('$connect', event, false).then(() => 200).catch(() => 502);
 
@@ -403,29 +289,10 @@
       config: { payload: { parse: false } },
       handler: (request, h) => {
         debugLog(`got POST to ${request.url}`);
-<<<<<<< HEAD
         const connection = this.clients[request.params.connectionId];
         if (!connection || !connection.ws) return h.response().code(410);
         if (!request.payload) return h.response().code(200);
         connection.ws.send(request.payload.toString());
-=======
-
-        const getByConnectionId = (map, searchValue) => {
-          for (const [key, connection] of map.entries()) {
-            if (connection.connectionId === searchValue) return key;
-          }
-
-          return undefined;
-        };
-
-        const ws = getByConnectionId(this.clients, request.params.connectionId);
-
-        if (!ws) return h.response().code(410);
-        if (!request.payload) return '';
-
-        ws.send(request.payload.toString());
-
->>>>>>> c0bea4c5
         debugLog(`sent data to connection:${request.params.connectionId}`);
 
         return h.response().code(200);
@@ -501,17 +368,10 @@
     this.serverlessLog(`Action '${event.websocket.route}'`);
   }
 
-<<<<<<< HEAD
   _createConnectWithAutherizerAction(fun, funName, servicePath, funOptions, event, funsWithNoEvent) {
     this.funsWithNoEvent = funsWithNoEvent;
     this._createWsAction(fun, funName, servicePath, funOptions, event);
     this.connectAuth = event.websocket.authorizer;
-=======
-  _extractAuthFunctionName(endpoint) {
-    const result = authFunctionNameExtractor(endpoint, this.serverlessLog);
-
-    return result.unsupportedAuth ? null : result.authorizerName;
->>>>>>> c0bea4c5
   }
 
   // All done, we can listen to incomming requests
