--- conflicted
+++ resolved
@@ -44,17 +44,15 @@
 
 `--port` `-P`: Port to listen on. Default: `3000`
 
-<<<<<<< HEAD
 `--stage` `-s`: The stage used to populate your velocity templates. Default: the first stage found in your project.
 
 `--region` `-r`: The region used to populate your velocity templates. Default: the first region for the first stage found in your project.
 
 `--skipRequireCacheInvalidation` `-c`: Tells the plugin to skip require cache invalidation. A script reloading tool like Nodemon might then be needed. Default: false.
-=======
-`--protocol` `-s`: Optional - For HTTPS, specify directory for both cert.pem and key.pem files .eg '-s ../'
+
+`--httpsProtocol` `-h`: For HTTPS, specify directory for both cert.pem and key.pem files .eg '-s ../'. Default: none.
 
 `--useTemplates` `-t`: experimental feature: use the templates of your endpoints to populate the event object passed to your λ.
->>>>>>> 70ca9186
 
 
 ### Usage
