--- conflicted
+++ resolved
@@ -1,11 +1,6 @@
 # Serverless Offline Plugin
 
 This [Serverless](https://github.com/serverless/serverless) plugin emulates AWS API Gateway and Lambda locally to speed up your development cycles.
-
-### V1 Beta
-
-The new v1 beta supports velocity parsing of your requestTemplates and responseTemplates!
-Check it out on the [v1.0.0 branch](https://github.com/dherault/serverless-offline/tree/v1.0.0).
 
 ### Features
 
@@ -25,11 +20,7 @@
 Requires Serverless v0.4.x. In your Serverless project root:
 
 ```
-<<<<<<< HEAD
-npm install serverless-offline@0.2.4
-=======
 npm install serverless-offline@1.0.0-beta-3
->>>>>>> df5be064
 ```
 
 Then in `s-project.json` add following entry to the plugins array: `serverless-offline`
